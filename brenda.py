--- conflicted
+++ resolved
@@ -22,18 +22,6 @@
 
 STOP = False
 
-<<<<<<< HEAD
-SCREEN_W, SCREEN_H = 64, 48
-HW_STRETCH = 1.5
-
-ANSI_NEWLINE = "\012"
-ANSI_ESC = "\033"
-ANSI_CURSORUP = lambda n: f"{ANSI_ESC}[{n}A"
-ANSI_HIDECURSOR = f"{ANSI_ESC}[?25l"
-ANSI_SHOWCURSOR = f"{ANSI_ESC}[?25h"
-
-=======
->>>>>>> db410ea9
 CELL_SIZE = 64
 RENDER_DISTANCE_GRID = 5
 RENDER_DISTANCE_WORLD = float(RENDER_DISTANCE_GRID * CELL_SIZE)
@@ -45,15 +33,14 @@
 
 MIN_COLLISION_DISTANCE = CELL_SIZE / 6.0
 
-<<<<<<< HEAD
-dt = 0.0
-
 WALL_TEXTURE_PATH = "C:\\Users\\Me\\Pictures\\pixelbricks.jpg"
 with Image.open(WALL_TEXTURE_PATH) as img:
     WALL_TEXTURE_PIXELS = img.resize((CELL_SIZE, CELL_SIZE)).load()
 
-=======
->>>>>>> db410ea9
+WALL_TEXTURE_PATH = "C:\\Users\\Me\\Pictures\\pixelbricks.jpg"
+with Image.open(WALL_TEXTURE_PATH) as img:
+    WALL_TEXTURE_PIXELS = img.resize((CELL_SIZE, CELL_SIZE)).load()
+
 class CellCode:
     EMPTY = 0
     WALL = 1
@@ -112,69 +99,6 @@
     return CELL_SIZE * max(len(row) for row in cellmap), CELL_SIZE * len(cellmap)
 
 
-<<<<<<< HEAD
-class FrameData(bytes):
-
-    def __init__(self, string: str, **kwargs) -> None:
-        super().__init__(string, encoding="utf-8", **kwargs)
-
-    @classmethod
-    def generate_from_image_path(cls, imgpath: pathlib.Path | str) -> bytes:
-        global SCREEN_W, SCREEN_H
-        framedata = bytearray("", "utf-8")
-
-        with Image.open(imgpath) as image:
-            # bash chars are not square so image must be streched to keep visual proportion
-            image = image.resize((int(SCREEN_W * HW_STRETCH), SCREEN_H)).convert("L")
-
-            image_arr = np.array(image, dtype="uint8")
-            
-        for row in image_arr:
-            row_str = "".join(rgb_to_bash_bg((g, g, g), " ") for g in row) + f'{ANSI_ESC}[0m{ANSI_NEWLINE}'
-            framedata += bytearray(row_str, 'utf-8')
-
-        return framedata# + bytes(ANSI_CURSORUP(SCREEN_H + 1), "utf-8")
-
-    @classmethod
-    def generate_from_image_path_c(cls, imgpath: pathlib.Path | str) -> bytes:
-        global SCREEN_W, SCREEN_H
-        framedata = bytearray("", "utf-8")
-
-        with Image.open(imgpath) as image:
-            # bash chars are not square so image must be streched to keep visual proportion
-            image = image.resize((int(SCREEN_W * HW_STRETCH), SCREEN_H))
-            image_arr = np.array(image, dtype="uint8")
-            
-        for row in image_arr:
-            row_str = "".join(rgb_to_bash_bg(rgb, " ") for rgb in row) + f'{ANSI_ESC}[0m{ANSI_NEWLINE}'
-            framedata += bytearray(row_str, 'utf-8')
-
-        return framedata# + bytes(ANSI_CURSORUP(SCREEN_H + 1), "utf-8")
-    
-    @classmethod
-    def generate_from_image(cls, img: Image.Image) -> bytearray:
-        global SCREEN_W, SCREEN_H
-        framedata = bytearray("", "utf-8")
-        image_arr = np.array( img.copy().resize((int(SCREEN_W * HW_STRETCH), SCREEN_H)).convert("L"), dtype="uint8" )
-            
-        for row in image_arr:
-            row_str = "".join(rgb_to_bash_bg((v, v, v), " ") for v in row) + f'{ANSI_ESC}[0m{ANSI_NEWLINE}'
-            framedata += bytearray(row_str, 'utf-8')
-
-        return framedata# + bytes(ANSI_CURSORUP(SCREEN_H + 1), "utf-8")
-    
-    @classmethod
-    def generate_from_image_c(cls, img: Image.Image) -> bytearray:
-        global SCREEN_W, SCREEN_H
-        framedata = bytearray("", "utf-8")
-        image_arr = np.array( img.copy().resize((int(SCREEN_W * HW_STRETCH), SCREEN_H)), dtype="uint8" )
-            
-        for row in image_arr:
-            row_str = "".join(rgb_to_bash_bg(rgb, " ") for rgb in row) + f'{ANSI_ESC}[0m{ANSI_NEWLINE}'
-            framedata += bytearray(row_str, 'utf-8')
-
-        return framedata + bytes(ANSI_CURSORUP(SCREEN_H + 1), "utf-8")
-=======
 def image_to_term(img: Image.Image, text_overlay: list[str]) -> str:
     framedata = ""
     image_arr = np.array(img, dtype="uint8")
@@ -189,7 +113,6 @@
 
     return framedata
 
->>>>>>> db410ea9
 
 def cellmap_to_worldmap(cellmap: list[str]) -> np.array:
     return np.concatenate(      # concatenate rows into full worldmap
@@ -299,10 +222,8 @@
             floor = viewport_height - ceiling
 
             for screen_y in range(viewport_height):
-<<<<<<< HEAD
-
-                if screen_y < ceiling:  # if pixel is part of ceiling
-                    v = max( 0, int(150 * (0.4 - screen_y / SCREEN_H)) )
+                if screen_y < ceiling:
+                    v = max( 0, int(150 * (0.4 - screen_y / viewport_height)) )
                     player_view_pixels[screen_x, screen_y] = (v, v, v)
 
                 elif screen_y < floor:  # if pixel is part of wall (floor > y > ceiling)
@@ -352,16 +273,6 @@
                     v = max( 0, int(150 * (screen_y / SCREEN_H - 0.6)) )
                     # v = max( 0, int(150 * (1.0 - distance_to_wall / RENDER_DISTANCE_WORLD)) )
                     
-=======
-                if screen_y < ceiling:
-                    v = max( 0, int(150 * (0.4 - screen_y / viewport_height)) )
-                    player_view_pixels[screen_x, screen_y] = (v, v, v)
-                elif screen_y < floor:
-                    v = max( 0, int(255 * (1.0 - distance_to_wall / RENDER_DISTANCE_WORLD)) )
-                    player_view_pixels[screen_x, screen_y] = (v, v, v)
-                else:
-                    v = max( 0, int(150 * (screen_y / viewport_height - 0.6)) )
->>>>>>> db410ea9
                     player_view_pixels[screen_x, screen_y] = (v, v, v)
     
     if birds_eye:
@@ -559,11 +470,6 @@
         viewport_width=width, viewport_height=height,
         raycast_step=1.0, #birds_eye=True
     )
-<<<<<<< HEAD
-    frame = FrameData.generate_from_image_c(viewport_image)
-    print(term.move_xy(0, 0) + frame.decode())
-    print(term.move_xy(0, 0) + f"delta={dt}\n" + f"angle={state.player_angle}")
-=======
     text_overlay = []
     if state.delta_time != 0:
         text_overlay.append(f"FPS: {1/state.delta_time:.1f}")
@@ -571,7 +477,6 @@
     frame = image_to_term(viewport_image, text_overlay)
     print(term.move_xy(0, 0) + frame)
     # print(term.move_xy(0, 0) + str(np.rad2deg(state.player_angle)))
->>>>>>> db410ea9
 
 
 def main(term: blessed.Terminal):
@@ -596,18 +501,12 @@
                 if isinstance(event, keyboard.Events.Press):
                     keys_down.add(event.key)
                 elif isinstance(event, keyboard.Events.Release):
-<<<<<<< HEAD
                     try:
                         keys_down.remove(event.key)
                     except KeyError:
                         pass
-            state = update(state, dt, keys_down)
-            render(term, state, SCREEN_H, SCREEN_W)
-=======
-                    keys_down.remove(event.key)
             state = update(state, delta_time, keys_down)
             render(term, state, 96, 48)
->>>>>>> db410ea9
 
 
             if keyboard.Key.esc in keys_down:
